--- conflicted
+++ resolved
@@ -62,19 +62,8 @@
     }
 }
 
-<<<<<<< HEAD
-jar.enabled = false
-
-shadowJar {
-    baseName 'corda-djvm'
-    classifier ''
-    relocate 'org.objectweb.asm', 'djvm.org.objectweb.asm'
-}
-assemble.dependsOn shadowJar
-=======
 apply plugin: 'net.corda.plugins.publish-utils'
 apply plugin: 'com.jfrog.artifactory'
->>>>>>> 26855967
 
 bintrayConfig {
     user = System.getenv('CORDA_BINTRAY_USER')
